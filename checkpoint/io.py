--- conflicted
+++ resolved
@@ -57,16 +57,9 @@
         self.setup()
 
     def setup(self):
-<<<<<<< HEAD
-        """Setup the IO class
-        """
-        self.mode_mappings = {'a': [*'rwxa', 'wb+', 'w+', 'rb+'],
-                              'm': [*'rwa', 'wb', 'rb'],
-=======
         """Setup the IO class."""
         self.mode_mappings = {'a': [*'rwxa'],
                               'm': [*'rwa'],
->>>>>>> 24687bae
                               's': [*'ra']}
 
         self.update_paths(self._path)
@@ -89,13 +82,8 @@
                     self.files.append(pjoin(path, file))
                     self.sub_dirs.append(pjoin(path, dir))
 
-<<<<<<< HEAD
-    def read(self, file, mode='r'):
-        """Read the content of a file
-=======
-    def read(self, file):
+    def read(self, file, mode):
         """Read the content of a file.
->>>>>>> 24687bae
 
         Parameters
         ----------
