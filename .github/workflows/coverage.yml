name: CodeCov
on: [push, pull_request]
jobs:
  run:
    runs-on: ubuntu-latest
    env:
      OS: ubuntu-latest
      PYTHON: '3.9'
    steps:
    - uses: actions/checkout@v2
      with:
        fetch-depth: ‘2’

    - name: Setup Python
      uses: actions/setup-python@master
      with:
        python-version: 3.7
    - name: Generate Report
      run: |
<<<<<<< HEAD
        pip install -r requirements/test.txt
=======
        pip install -r requirements/test.txt -r requirements/default.txt
>>>>>>> 748c7782
        coverage run -m pytest
    - name: Upload Coverage to Codecov
      uses: codecov/codecov-action@v1<|MERGE_RESOLUTION|>--- conflicted
+++ resolved
@@ -17,11 +17,7 @@
         python-version: 3.7
     - name: Generate Report
       run: |
-<<<<<<< HEAD
-        pip install -r requirements/test.txt
-=======
         pip install -r requirements/test.txt -r requirements/default.txt
->>>>>>> 748c7782
         coverage run -m pytest
     - name: Upload Coverage to Codecov
       uses: codecov/codecov-action@v1